--- conflicted
+++ resolved
@@ -7,18 +7,14 @@
 import asyncio
 import os
 import json
-<<<<<<< HEAD
 import requests
 import logging
-=======
 from typing import Optional, Dict, Any
->>>>>>> a07c5c25
 from ai_navigator.ai_provider import create_ai_provider
 from ai_navigator.mcp_client import create_mcp_client, TransportType, AuthType
 from ai_navigator.amap_mcp_client import create_amap_client
 from ai_navigator.voice_recognizer import get_voice_input
 
-<<<<<<< HEAD
 # 尝试导入SystemMCPManager，如果不存在则使用回退方案
 try:
     from ai_navigator.system_mcp_manager import SystemMCPManager, TransportMethod
@@ -196,10 +192,6 @@
 
 
 async def get_location_coordinates(location_name: str, mcp_client, ai_provider=None) -> dict:
-=======
-
-async def get_location_coordinates(location_name: str, mcp_client) -> Dict[str, Any]:
->>>>>>> a07c5c25
     """
     Get coordinates for a location using MCP server.
     Uses AI-driven tool selection if ai_provider is provided, otherwise falls back to hardcoded logic.
@@ -486,17 +478,10 @@
     """
     return await ai_provider.parse_navigation_request(user_input)
 
-<<<<<<< HEAD
 async def open_browser_navigation(start_coords: dict, end_coords: dict, mcp_manager=None):
     """
     Use browser control MCP server to open navigation.
     Supports both MCP protocol and direct browser control as fallback.
-=======
-
-async def open_browser_navigation(start_coords: Dict[str, Any], end_coords: Dict[str, Any]):
-    """
-    Open navigation in browser using Amap navigation URL.
->>>>>>> a07c5c25
     """
     if mcp_manager and SYSTEM_MCP_AVAILABLE:
         try:
@@ -580,7 +565,6 @@
         print("  export AMAP_API_KEY='your-amap-api-key'")
         return
     
-<<<<<<< HEAD
     # Initialize MCP Manager if available
     mcp_manager = None
     if SYSTEM_MCP_AVAILABLE:
@@ -610,8 +594,6 @@
             mcp_manager = None
     
     # 添加语音输入选项
-=======
->>>>>>> a07c5c25
     print("请选择输入方式:")
     print("1. 文本输入")
     print("2. 语音输入")
